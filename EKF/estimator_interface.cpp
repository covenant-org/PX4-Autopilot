/****************************************************************************
 *
 *   Copyright (c) 2013 Estimation and Control Library (ECL). All rights reserved.
 *
 * Redistribution and use in source and binary forms, with or without
 * modification, are permitted provided that the following conditions
 * are met:
 *
 * 1. Redistributions of source code must retain the above copyright
 *    notice, this list of conditions and the following disclaimer.
 * 2. Redistributions in binary form must reproduce the above copyright
 *    notice, this list of conditions and the following disclaimer in
 *    the documentation and/or other materials provided with the
 *    distribution.
 * 3. Neither the name ECL nor the names of its contributors may be
 *    used to endorse or promote products derived from this software
 *    without specific prior written permission.
 *
 * THIS SOFTWARE IS PROVIDED BY THE COPYRIGHT HOLDERS AND CONTRIBUTORS
 * "AS IS" AND ANY EXPRESS OR IMPLIED WARRANTIES, INCLUDING, BUT NOT
 * LIMITED TO, THE IMPLIED WARRANTIES OF MERCHANTABILITY AND FITNESS
 * FOR A PARTICULAR PURPOSE ARE DISCLAIMED. IN NO EVENT SHALL THE
 * COPYRIGHT OWNER OR CONTRIBUTORS BE LIABLE FOR ANY DIRECT, INDIRECT,
 * INCIDENTAL, SPECIAL, EXEMPLARY, OR CONSEQUENTIAL DAMAGES (INCLUDING,
 * BUT NOT LIMITED TO, PROCUREMENT OF SUBSTITUTE GOODS OR SERVICES; LOSS
 * OF USE, DATA, OR PROFITS; OR BUSINESS INTERRUPTION) HOWEVER CAUSED
 * AND ON ANY THEORY OF LIABILITY, WHETHER IN CONTRACT, STRICT
 * LIABILITY, OR TORT (INCLUDING NEGLIGENCE OR OTHERWISE) ARISING IN
 * ANY WAY OUT OF THE USE OF THIS SOFTWARE, EVEN IF ADVISED OF THE
 * POSSIBILITY OF SUCH DAMAGE.
 *
 ****************************************************************************/

/**
 * @file estimator_interface.cpp
 * Definition of base class for attitude estimators
 *
 * @author Roman Bast <bapstroman@gmail.com>
 * @author Paul Riseborough <p_riseborough@live.com.au>
 * @author Siddharth B Purohit <siddharthbharatpurohit@gmail.com>
 */

#define __STDC_FORMAT_MACROS
#include <inttypes.h>
#include <math.h>
#include "estimator_interface.h"
#include "mathlib.h"


EstimatorInterface::EstimatorInterface():
	_dt_imu_avg(0.0f),
	_imu_ticks(0),
	_imu_updated(false),
	_initialised(false),
	_vehicle_armed(false),
	_in_air(false),
	_NED_origin_initialised(false),
	_gps_speed_valid(false),
	_gps_speed_accuracy(0.0f),
	_mag_healthy(false),
	_yaw_test_ratio(0.0f),
	_time_last_imu(0),
	_time_last_gps(0),
	_time_last_mag(0),
	_time_last_baro(0),
	_time_last_range(0),
	_time_last_airspeed(0),
	_mag_declination_gps(0.0f),
	_mag_declination_to_save_deg(0.0f)
{
    _pos_ref = {};
    _mag_test_ratio = {};
    _vel_pos_test_ratio = {};
}

EstimatorInterface::~EstimatorInterface()
{

}

// Accumulate imu data and store to buffer at desired rate
void EstimatorInterface::setIMUData(uint64_t time_usec, uint64_t delta_ang_dt, uint64_t delta_vel_dt, float *delta_ang,
				    float *delta_vel)
{
	if (!_initialised) {
		init(time_usec);
		_initialised = true;
	}

	float dt = (float)(time_usec - _time_last_imu) / 1000 / 1000;
	dt = math::max(dt, 1.0e-4f);
	dt = math::min(dt, 0.02f);

	_time_last_imu = time_usec;

	if (_time_last_imu > 0) {
		_dt_imu_avg = 0.8f * _dt_imu_avg + 0.2f * dt;
	}

	// copy data
	imuSample imu_sample_new = {};
	memcpy(&imu_sample_new.delta_ang._data[0], delta_ang, sizeof(imu_sample_new.delta_ang._data));
	memcpy(&imu_sample_new.delta_vel._data[0], delta_vel, sizeof(imu_sample_new.delta_vel._data));

	//convert time from us to secs
	imu_sample_new.delta_ang_dt = delta_ang_dt / 1e6f;
	imu_sample_new.delta_vel_dt = delta_vel_dt / 1e6f;
	imu_sample_new.time_us = time_usec;
	_imu_ticks++;


	if (collect_imu(imu_sample_new)) {
		_imu_buffer.push(imu_sample_new);
		_imu_ticks = 0;
		_imu_updated = true;

	} else {
		_imu_updated = false;
	}


	_imu_sample_delayed = _imu_buffer.get_oldest();
}

void EstimatorInterface::setMagData(uint64_t time_usec, float *data)
{

	if (time_usec - _time_last_mag > 70000) {

		magSample mag_sample_new = {};
		mag_sample_new.time_us = time_usec  - _params.mag_delay_ms * 1000;

		mag_sample_new.time_us -= FILTER_UPDATE_PERRIOD_MS * 1000 / 2;
		_time_last_mag = time_usec;


		memcpy(&mag_sample_new.mag._data[0], data, sizeof(mag_sample_new.mag._data));

		_mag_buffer.push(mag_sample_new);
	}
}

void EstimatorInterface::setGpsData(uint64_t time_usec, struct gps_message *gps)
{
	if (!collect_gps(time_usec, gps) || !_initialised) {
		return;
	}

	// Only use GPS data if we have a 3D fix and limit the GPS data rate to a maximum of 14Hz
	if (time_usec - _time_last_gps > 70000 && gps->fix_type >= 3) {
		gpsSample gps_sample_new = {};
		gps_sample_new.time_us = gps->time_usec - _params.gps_delay_ms * 1000;

		gps_sample_new.time_us -= FILTER_UPDATE_PERRIOD_MS * 1000 / 2;
		_time_last_gps = time_usec;

		gps_sample_new.time_us = math::max(gps_sample_new.time_us, _imu_sample_delayed.time_us);

		memcpy(gps_sample_new.vel._data[0], gps->vel_ned, sizeof(gps_sample_new.vel._data));

		_gps_speed_valid = gps->vel_ned_valid;
		_gps_speed_accuracy = gps->sacc;

		float lpos_x = 0.0f;
		float lpos_y = 0.0f;
		map_projection_project(&_pos_ref, (gps->lat / 1.0e7), (gps->lon / 1.0e7), &lpos_x, &lpos_y);
		gps_sample_new.pos(0) = lpos_x;
		gps_sample_new.pos(1) = lpos_y;
		gps_sample_new.hgt = gps->alt / 1e3f;

		_gps_buffer.push(gps_sample_new);
	}
}

void EstimatorInterface::setBaroData(uint64_t time_usec, float *data)
{
	if (!collect_baro(time_usec, data) || !_initialised) {
		return;
	}

	if (time_usec - _time_last_baro > 70000) {

		baroSample baro_sample_new;
		baro_sample_new.hgt = *data;
		baro_sample_new.time_us = time_usec - _params.baro_delay_ms * 1000;

		baro_sample_new.time_us -= FILTER_UPDATE_PERRIOD_MS * 1000 / 2;
		_time_last_baro = time_usec;

		baro_sample_new.time_us = math::max(baro_sample_new.time_us, _imu_sample_delayed.time_us);

		_baro_buffer.push(baro_sample_new);
	}
}

void EstimatorInterface::setAirspeedData(uint64_t time_usec, float *data)
{
	if (!collect_airspeed(time_usec, data) || !_initialised) {
		return;
	}

	if (time_usec > _time_last_airspeed) {
		airspeedSample airspeed_sample_new;
		airspeed_sample_new.airspeed = *data;
		airspeed_sample_new.time_us = time_usec -_params.airspeed_delay_ms * 1000;
		airspeed_sample_new.time_us -= FILTER_UPDATE_PERRIOD_MS * 1000 / 2;
		_time_last_airspeed = time_usec;

		_airspeed_buffer.push(airspeed_sample_new);
	}
}

// set range data
void EstimatorInterface::setRangeData(uint64_t time_usec, float *data)
{
	if (!collect_range(time_usec, data) || !_initialised) {
		return;
	}
}

// set optical flow data
void EstimatorInterface::setOpticalFlowData(uint64_t time_usec, float *data)
{
	if (!collect_opticalflow(time_usec, data) || !_initialised) {
		return;
	}
}

bool EstimatorInterface::initialise_interface(uint64_t timestamp)
{

	if (!(_imu_buffer.allocate(IMU_BUFFER_LENGTH) &&
	      _gps_buffer.allocate(OBS_BUFFER_LENGTH) &&
	      _mag_buffer.allocate(OBS_BUFFER_LENGTH) &&
	      _baro_buffer.allocate(OBS_BUFFER_LENGTH) &&
	      _range_buffer.allocate(OBS_BUFFER_LENGTH) &&
	      _airspeed_buffer.allocate(OBS_BUFFER_LENGTH) &&
	      _flow_buffer.allocate(OBS_BUFFER_LENGTH) &&
	      _output_buffer.allocate(IMU_BUFFER_LENGTH))) {
<<<<<<< HEAD
// 		PX4_WARN("Estimator Buffer Allocation failed!");
=======
		printf("Estimator Buffer Allocation failed!");
>>>>>>> 237ecfef
		unallocate_buffers();
		return false;
	}


	_dt_imu_avg = 0.0f;

	_imu_sample_delayed.delta_ang.setZero();
	_imu_sample_delayed.delta_vel.setZero();
	_imu_sample_delayed.delta_ang_dt = 0.0f;
	_imu_sample_delayed.delta_vel_dt = 0.0f;
	_imu_sample_delayed.time_us = timestamp;

	_imu_ticks = 0;

	_initialised = false;

	_time_last_imu = 0;
	_time_last_gps = 0;
	_time_last_mag = 0;
	_time_last_baro = 0;
	_time_last_range = 0;
	_time_last_airspeed = 0;

	memset(&_fault_status, 0, sizeof(_fault_status));
	return true;
}

void EstimatorInterface::unallocate_buffers()
{
	_imu_buffer.unallocate();
	_gps_buffer.unallocate();
	_mag_buffer.unallocate();
	_baro_buffer.unallocate();
	_range_buffer.unallocate();
	_airspeed_buffer.unallocate();
	_flow_buffer.unallocate();
	_output_buffer.unallocate();

}

bool EstimatorInterface::position_is_valid()
{
	// return true if the position estimate is valid
	// TOTO implement proper check based on published GPS accuracy, innovaton consistency checks and timeout status
	return _NED_origin_initialised && (_time_last_imu - _time_last_gps) < 5e6;
}<|MERGE_RESOLUTION|>--- conflicted
+++ resolved
@@ -237,11 +237,7 @@
 	      _airspeed_buffer.allocate(OBS_BUFFER_LENGTH) &&
 	      _flow_buffer.allocate(OBS_BUFFER_LENGTH) &&
 	      _output_buffer.allocate(IMU_BUFFER_LENGTH))) {
-<<<<<<< HEAD
-// 		PX4_WARN("Estimator Buffer Allocation failed!");
-=======
 		printf("Estimator Buffer Allocation failed!");
->>>>>>> 237ecfef
 		unallocate_buffers();
 		return false;
 	}
