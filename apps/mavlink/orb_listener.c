/****************************************************************************
 *
 *   Copyright (C) 2012 PX4 Development Team. All rights reserved.
 *   Author: Lorenz Meier <lm@inf.ethz.ch>
 *
 * Redistribution and use in source and binary forms, with or without
 * modification, are permitted provided that the following conditions
 * are met:
 *
 * 1. Redistributions of source code must retain the above copyright
 *    notice, this list of conditions and the following disclaimer.
 * 2. Redistributions in binary form must reproduce the above copyright
 *    notice, this list of conditions and the following disclaimer in
 *    the documentation and/or other materials provided with the
 *    distribution.
 * 3. Neither the name PX4 nor the names of its contributors may be
 *    used to endorse or promote products derived from this software
 *    without specific prior written permission.
 *
 * THIS SOFTWARE IS PROVIDED BY THE COPYRIGHT HOLDERS AND CONTRIBUTORS
 * "AS IS" AND ANY EXPRESS OR IMPLIED WARRANTIES, INCLUDING, BUT NOT
 * LIMITED TO, THE IMPLIED WARRANTIES OF MERCHANTABILITY AND FITNESS
 * FOR A PARTICULAR PURPOSE ARE DISCLAIMED. IN NO EVENT SHALL THE
 * COPYRIGHT OWNER OR CONTRIBUTORS BE LIABLE FOR ANY DIRECT, INDIRECT,
 * INCIDENTAL, SPECIAL, EXEMPLARY, OR CONSEQUENTIAL DAMAGES (INCLUDING,
 * BUT NOT LIMITED TO, PROCUREMENT OF SUBSTITUTE GOODS OR SERVICES; LOSS
 * OF USE, DATA, OR PROFITS; OR BUSINESS INTERRUPTION) HOWEVER CAUSED
 * AND ON ANY THEORY OF LIABILITY, WHETHER IN CONTRACT, STRICT
 * LIABILITY, OR TORT (INCLUDING NEGLIGENCE OR OTHERWISE) ARISING IN
 * ANY WAY OUT OF THE USE OF THIS SOFTWARE, EVEN IF ADVISED OF THE
 * POSSIBILITY OF SUCH DAMAGE.
 *
 ****************************************************************************/

/**
 * @file orb_listener.c
 * Monitors ORB topics and sends update messages as appropriate.
 *
 * @author Lorenz Meier <lm@inf.ethz.ch>
 */

// XXX trim includes
#include <nuttx/config.h>
#include <stdio.h>
#include <math.h>
#include <stdbool.h>
#include <fcntl.h>
#include <string.h>
#include "mavlink_bridge_header.h"
#include <v1.0/common/mavlink.h>
#include <drivers/drv_hrt.h>
#include <time.h>
#include <float.h>
#include <unistd.h>
#include <sys/prctl.h>
#include <stdlib.h>
#include <poll.h>

#include "waypoints.h"
#include "mavlink_log.h"
#include "orb_topics.h"
#include "missionlib.h"
#include "mavlink_hil.h"
#include "util.h"

extern bool gcs_link;

struct vehicle_global_position_s global_pos;
struct vehicle_local_position_s local_pos;
struct vehicle_status_s v_status;
struct rc_channels_s rc;
struct rc_input_values rc_raw;
struct actuator_armed_s armed;

struct mavlink_subscriptions mavlink_subs;

static int status_sub;
static int rc_sub;

static unsigned int sensors_raw_counter;
static unsigned int attitude_counter;
static unsigned int gps_counter;

/*
 * Last sensor loop time
 * some outputs are better timestamped
 * with this "global" reference.
 */
static uint64_t last_sensor_timestamp;

static void	*uorb_receive_thread(void *arg);

struct listener
{
	void		(*callback)(struct listener *l);
	int		*subp;
	uintptr_t	arg;
};

static void	l_sensor_combined(struct listener *l);
static void	l_vehicle_attitude(struct listener *l);
static void	l_vehicle_gps_position(struct listener *l);
static void	l_vehicle_status(struct listener *l);
static void	l_rc_channels(struct listener *l);
static void	l_input_rc(struct listener *l);
static void	l_global_position(struct listener *l);
static void	l_local_position(struct listener *l);
static void	l_global_position_setpoint(struct listener *l);
static void	l_local_position_setpoint(struct listener *l);
static void	l_attitude_setpoint(struct listener *l);
static void	l_actuator_outputs(struct listener *l);
static void	l_actuator_armed(struct listener *l);
static void	l_manual_control_setpoint(struct listener *l);
static void	l_vehicle_attitude_controls(struct listener *l);
static void	l_debug_key_value(struct listener *l);

struct listener listeners[] = {
	{l_sensor_combined,		&mavlink_subs.sensor_sub,	0},
	{l_vehicle_attitude,		&mavlink_subs.att_sub,		0},
	{l_vehicle_gps_position,	&mavlink_subs.gps_sub,		0},
	{l_vehicle_status,		&status_sub,			0},
	{l_rc_channels,			&rc_sub,			0},
	{l_input_rc,			&mavlink_subs.input_rc_sub,	0},
	{l_global_position,		&mavlink_subs.global_pos_sub,	0},
	{l_local_position,		&mavlink_subs.local_pos_sub,	0},
	{l_global_position_setpoint,	&mavlink_subs.spg_sub,		0},
	{l_local_position_setpoint,	&mavlink_subs.spl_sub,		0},
	{l_attitude_setpoint,		&mavlink_subs.spa_sub,		0},
	{l_actuator_outputs,		&mavlink_subs.act_0_sub,	0},
	{l_actuator_outputs,		&mavlink_subs.act_1_sub,	1},
	{l_actuator_outputs,		&mavlink_subs.act_2_sub,	2},
	{l_actuator_outputs,		&mavlink_subs.act_3_sub,	3},
	{l_actuator_armed,		&mavlink_subs.armed_sub,	0},
	{l_manual_control_setpoint,	&mavlink_subs.man_control_sp_sub, 0},
	{l_vehicle_attitude_controls,	&mavlink_subs.actuators_sub,	0},
	{l_debug_key_value,		&mavlink_subs.debug_key_value,	0},
};

static const unsigned n_listeners = sizeof(listeners) / sizeof(listeners[0]);

void
l_sensor_combined(struct listener *l)
{
	struct sensor_combined_s raw;

	/* copy sensors raw data into local buffer */
	orb_copy(ORB_ID(sensor_combined), mavlink_subs.sensor_sub, &raw);

	last_sensor_timestamp = raw.timestamp;

	/* mark individual fields as changed */
	uint16_t fields_updated = 0;
	static unsigned accel_counter = 0;
	static unsigned gyro_counter = 0;
	static unsigned mag_counter = 0;
	static unsigned baro_counter = 0;

	if (accel_counter != raw.accelerometer_counter) {
		/* mark first three dimensions as changed */
		fields_updated |= (1 << 0) | (1 << 1) | (1 << 2);
		accel_counter = raw.accelerometer_counter;
	}

	if (gyro_counter != raw.gyro_counter) {
		/* mark second group dimensions as changed */
		fields_updated |= (1 << 3) | (1 << 4) | (1 << 5);
		gyro_counter = raw.gyro_counter;
	}

	if (mag_counter != raw.magnetometer_counter) {
		/* mark third group dimensions as changed */
		fields_updated |= (1 << 6) | (1 << 7) | (1 << 8);
		mag_counter = raw.magnetometer_counter;
	}

	if (baro_counter != raw.baro_counter) {
		/* mark last group dimensions as changed */
		fields_updated |= (1 << 9) | (1 << 11) | (1 << 12);
		baro_counter = raw.baro_counter;
	}

	if (gcs_link)
		mavlink_msg_highres_imu_send(MAVLINK_COMM_0, last_sensor_timestamp,
			raw.accelerometer_m_s2[0], raw.accelerometer_m_s2[1],
			raw.accelerometer_m_s2[2], raw.gyro_rad_s[0],
			raw.gyro_rad_s[1], raw.gyro_rad_s[2],
			raw.magnetometer_ga[0],
			raw.magnetometer_ga[1],raw.magnetometer_ga[2],
			raw.baro_pres_mbar, 0 /* no diff pressure yet */,
			raw.baro_alt_meter, raw.baro_temp_celcius,
			fields_updated);

	sensors_raw_counter++;
}

void
l_vehicle_attitude(struct listener *l)
{
	struct vehicle_attitude_s att;


	/* copy attitude data into local buffer */
	orb_copy(ORB_ID(vehicle_attitude), mavlink_subs.att_sub, &att);

	if (gcs_link)
		/* send sensor values */
		mavlink_msg_attitude_send(MAVLINK_COMM_0,
				  last_sensor_timestamp / 1000,
				  att.roll,
				  att.pitch,
				  att.yaw,
				  att.rollspeed,
				  att.pitchspeed,
				  att.yawspeed);

	attitude_counter++;
}

void
l_vehicle_gps_position(struct listener *l)
{
	struct vehicle_gps_position_s gps;

	/* copy gps data into local buffer */
	orb_copy(ORB_ID(vehicle_gps_position), mavlink_subs.gps_sub, &gps);

	/* GPS position */
	mavlink_msg_gps_raw_int_send(MAVLINK_COMM_0,
				     gps.timestamp,
				     gps.fix_type,
				     gps.lat,
				     gps.lon,
				     gps.alt,
				     gps.eph,
				     gps.epv,
				     gps.vel,
				     gps.cog,
				     gps.satellites_visible);

	if (gps.satellite_info_available && (gps_counter % 4 == 0)) {
		mavlink_msg_gps_status_send(MAVLINK_COMM_0,
					    gps.satellites_visible,
					    gps.satellite_prn,
					    gps.satellite_used,
					    gps.satellite_elevation,
					    gps.satellite_azimuth,
					    gps.satellite_snr);
	}

	gps_counter++;
}

void
l_vehicle_status(struct listener *l)
{
	/* immediately communicate state changes back to user */
	orb_copy(ORB_ID(vehicle_status), status_sub, &v_status);
	orb_copy(ORB_ID(actuator_armed), mavlink_subs.armed_sub, &armed);

	/* enable or disable HIL */
	set_hil_on_off(v_status.flag_hil_enabled);

	/* translate the current syste state to mavlink state and mode */
	uint8_t mavlink_state = 0;
	uint8_t mavlink_mode = 0;
	get_mavlink_mode_and_state(&mavlink_state, &mavlink_mode);

	/* send heartbeat */
	mavlink_msg_heartbeat_send(chan,
				   mavlink_system.type,
				   MAV_AUTOPILOT_PX4,
				   mavlink_mode,
				   v_status.state_machine,
				   mavlink_state);
}

void
l_rc_channels(struct listener *l)
{
	/* copy rc channels into local buffer */
	orb_copy(ORB_ID(rc_channels), rc_sub, &rc);
	// XXX Add RC channels scaled message here
}

void
l_input_rc(struct listener *l)
{
	/* copy rc channels into local buffer */
	orb_copy(ORB_ID(input_rc), mavlink_subs.input_rc_sub, &rc_raw);
	
	if (gcs_link)
		/* Channels are sent in MAVLink main loop at a fixed interval */
		mavlink_msg_rc_channels_raw_send(chan,
					 rc_raw.timestamp / 1000,
					 0,
					 (rc_raw.channel_count > 0) ? rc_raw.values[0] : UINT16_MAX,
					 (rc_raw.channel_count > 1) ? rc_raw.values[1] : UINT16_MAX,
					 (rc_raw.channel_count > 2) ? rc_raw.values[2] : UINT16_MAX,
					 (rc_raw.channel_count > 3) ? rc_raw.values[3] : UINT16_MAX,
					 (rc_raw.channel_count > 4) ? rc_raw.values[4] : UINT16_MAX,
					 (rc_raw.channel_count > 5) ? rc_raw.values[5] : UINT16_MAX,
					 (rc_raw.channel_count > 6) ? rc_raw.values[6] : UINT16_MAX,
					 (rc_raw.channel_count > 7) ? rc_raw.values[7] : UINT16_MAX,
					 255);
}

void
l_global_position(struct listener *l)
{
	/* copy global position data into local buffer */
	orb_copy(ORB_ID(vehicle_global_position), mavlink_subs.global_pos_sub, &global_pos);

	uint64_t timestamp = global_pos.timestamp;
	int32_t lat = global_pos.lat;
	int32_t lon = global_pos.lon;
	int32_t alt = (int32_t)(global_pos.alt*1000);
	int32_t relative_alt = (int32_t)(global_pos.relative_alt * 1000.0f);
	int16_t vx = (int16_t)(global_pos.vx * 100.0f);
	int16_t vy = (int16_t)(global_pos.vy * 100.0f);
	int16_t vz = (int16_t)(global_pos.vz * 100.0f);

	/* heading in degrees * 10, from 0 to 36.000) */
	uint16_t hdg = (global_pos.hdg / M_PI_F) * (180.0f * 10.0f) + (180.0f * 10.0f);

	mavlink_msg_global_position_int_send(MAVLINK_COMM_0,
					     timestamp / 1000,
					     lat,
					     lon,
					     alt,
					     relative_alt,
					     vx,
					     vy,
					     vz,
					     hdg);
}

void
l_local_position(struct listener *l)
{
	/* copy local position data into local buffer */
	orb_copy(ORB_ID(vehicle_local_position), mavlink_subs.local_pos_sub, &local_pos);
	
	if (gcs_link)
		mavlink_msg_local_position_ned_send(MAVLINK_COMM_0,
					    local_pos.timestamp / 1000,
					    local_pos.x,
					    local_pos.y,
					    local_pos.z,
					    local_pos.vx,
					    local_pos.vy,
					    local_pos.vz);
}

void
l_global_position_setpoint(struct listener *l)
{
	struct vehicle_global_position_setpoint_s global_sp;

	/* copy local position data into local buffer */
	orb_copy(ORB_ID(vehicle_global_position_setpoint), mavlink_subs.spg_sub, &global_sp);

	uint8_t coordinate_frame = MAV_FRAME_GLOBAL;
	if (global_sp.altitude_is_relative)
		coordinate_frame = MAV_FRAME_GLOBAL_RELATIVE_ALT;

	if (gcs_link)
		mavlink_msg_global_position_setpoint_int_send(MAVLINK_COMM_0,
						      coordinate_frame,
						      global_sp.lat,
						      global_sp.lon,
						      global_sp.altitude,
						      global_sp.yaw);
}

void
l_local_position_setpoint(struct listener *l)
{
	struct vehicle_local_position_setpoint_s local_sp;

	/* copy local position data into local buffer */
	orb_copy(ORB_ID(vehicle_local_position_setpoint), mavlink_subs.spl_sub, &local_sp);

	if (gcs_link)
		mavlink_msg_local_position_setpoint_send(MAVLINK_COMM_0,
						 MAV_FRAME_LOCAL_NED,
						 local_sp.x,
						 local_sp.y,
						 local_sp.z,
						 local_sp.yaw);
}

void
l_attitude_setpoint(struct listener *l)
{
	struct vehicle_attitude_setpoint_s att_sp;

	/* copy local position data into local buffer */
	orb_copy(ORB_ID(vehicle_attitude_setpoint), mavlink_subs.spa_sub, &att_sp);

	if (gcs_link)
		mavlink_msg_roll_pitch_yaw_thrust_setpoint_send(MAVLINK_COMM_0,
							att_sp.timestamp/1000,
							att_sp.roll_body,
							att_sp.pitch_body,
							att_sp.yaw_body,
							att_sp.thrust);
}

void
l_actuator_outputs(struct listener *l)
{
	struct actuator_outputs_s act_outputs;

	orb_id_t ids[] = {
		ORB_ID(actuator_outputs_0),
		ORB_ID(actuator_outputs_1),
		ORB_ID(actuator_outputs_2),
		ORB_ID(actuator_outputs_3)
	};

	/* copy actuator data into local buffer */
	orb_copy(ids[l->arg], *l->subp, &act_outputs);

	if (gcs_link) {
		mavlink_msg_servo_output_raw_send(MAVLINK_COMM_0, last_sensor_timestamp / 1000,
					  l->arg /* port number */,
					  act_outputs.output[0],
					  act_outputs.output[1],
					  act_outputs.output[2],
					  act_outputs.output[3],
					  act_outputs.output[4],
					  act_outputs.output[5],
					  act_outputs.output[6],
					  act_outputs.output[7]);

		/* only send in HIL mode */
		if (mavlink_hil_enabled) {

			/* translate the current syste state to mavlink state and mode */
			uint8_t mavlink_state = 0;
			uint8_t mavlink_mode = 0;
			get_mavlink_mode_and_state(&mavlink_state, &mavlink_mode);

<<<<<<< HEAD
			float rudder, throttle;

			// XXX very ugly, needs rework
			if (isfinite(act_outputs.output[3])
				&& act_outputs.output[3] > 800 && act_outputs.output[3] < 2200) {
				/* throttle is fourth output */
				rudder = (act_outputs.output[2] - 1500.0f) / 600.0f;
				throttle = (((act_outputs.output[3] - 1500.0f) / 600.0f) + 1.0f) / 2.0f;
			} else {
				/* only three outputs, put throttle on position 4 / index 3 */
				rudder = 0;
				throttle = (((act_outputs.output[2] - 1500.0f) / 600.0f) + 1.0f) / 2.0f;
			}

			/* HIL message as per MAVLink spec */
			mavlink_msg_hil_controls_send(chan,
				hrt_absolute_time(),
				(act_outputs.output[0] - 1500.0f) / 600.0f,
				(act_outputs.output[1] - 1500.0f) / 600.0f,
				rudder,
				throttle,
				(act_outputs.output[4] - 1500.0f) / 600.0f,
				(act_outputs.output[5] - 1500.0f) / 600.0f,
				(act_outputs.output[6] - 1500.0f) / 600.0f,
				(act_outputs.output[7] - 1500.0f) / 600.0f,
				mavlink_mode,
				0);
=======
			/* HIL message as per MAVLink spec */

			/* scale / assign outputs depending on system type */

			if (mavlink_system.type == MAV_TYPE_QUADROTOR) {
				mavlink_msg_hil_controls_send(chan,
					hrt_absolute_time(),
					((act_outputs.output[0] - 900.0f) / 600.0f) / 2.0f,
					((act_outputs.output[1] - 900.0f) / 600.0f) / 2.0f,
					((act_outputs.output[2] - 900.0f) / 600.0f) / 2.0f,
					((act_outputs.output[3] - 900.0f) / 600.0f) / 2.0f,
					-1,
					-1,
					-1,
					-1,
					mavlink_mode,
					0);
			} else if (mavlink_system.type == MAV_TYPE_HEXAROTOR) {
				mavlink_msg_hil_controls_send(chan,
					hrt_absolute_time(),
					((act_outputs.output[0] - 900.0f) / 600.0f) / 2.0f,
					((act_outputs.output[1] - 900.0f) / 600.0f) / 2.0f,
					((act_outputs.output[2] - 900.0f) / 600.0f) / 2.0f,
					((act_outputs.output[3] - 900.0f) / 600.0f) / 2.0f,
					((act_outputs.output[4] - 900.0f) / 600.0f) / 2.0f,
					((act_outputs.output[5] - 900.0f) / 600.0f) / 2.0f,
					-1,
					-1,
					mavlink_mode,
					0);
			} else if (mavlink_system.type == MAV_TYPE_OCTOROTOR) {
				mavlink_msg_hil_controls_send(chan,
					hrt_absolute_time(),
					((act_outputs.output[0] - 900.0f) / 600.0f) / 2.0f,
					((act_outputs.output[1] - 900.0f) / 600.0f) / 2.0f,
					((act_outputs.output[2] - 900.0f) / 600.0f) / 2.0f,
					((act_outputs.output[3] - 900.0f) / 600.0f) / 2.0f,
					((act_outputs.output[4] - 900.0f) / 600.0f) / 2.0f,
					((act_outputs.output[5] - 900.0f) / 600.0f) / 2.0f,
					((act_outputs.output[6] - 900.0f) / 600.0f) / 2.0f,
					((act_outputs.output[7] - 900.0f) / 600.0f) / 2.0f,
					mavlink_mode,
					0);
			} else {
				float rudder, throttle;

				/* SCALING: PWM min: 900, PWM max: 2100, center: 1500 */

				// XXX very ugly, needs rework
				if (isfinite(act_outputs.output[3])
					&& act_outputs.output[3] > 800 && act_outputs.output[3] < 2200) {
					/* throttle is fourth output */
					rudder = (act_outputs.output[2] - 1500.0f) / 600.0f;
					throttle = (((act_outputs.output[3] - 900.0f) / 600.0f) / 2.0f);
				} else {
					/* only three outputs, put throttle on position 4 / index 3 */
					rudder = 0;
					throttle = (((act_outputs.output[2] - 900.0f) / 600.0f) / 2.0f);
				}

				mavlink_msg_hil_controls_send(chan,
					hrt_absolute_time(),
					(act_outputs.output[0] - 1500.0f) / 600.0f,
					(act_outputs.output[1] - 1500.0f) / 600.0f,
					rudder,
					throttle,
					(act_outputs.output[4] - 1500.0f) / 600.0f,
					(act_outputs.output[5] - 1500.0f) / 600.0f,
					(act_outputs.output[6] - 1500.0f) / 600.0f,
					(act_outputs.output[7] - 1500.0f) / 600.0f,
					mavlink_mode,
					0);
			}
>>>>>>> 7d8d7a76
		}
	}
}

void
l_actuator_armed(struct listener *l)
{
	orb_copy(ORB_ID(actuator_armed), mavlink_subs.armed_sub, &armed);
}

void
l_manual_control_setpoint(struct listener *l)
{
	struct manual_control_setpoint_s man_control;

	/* copy manual control data into local buffer */
	orb_copy(ORB_ID(manual_control_setpoint), mavlink_subs.man_control_sp_sub, &man_control);

	if (gcs_link)
		mavlink_msg_manual_control_send(MAVLINK_COMM_0,
					mavlink_system.sysid,
					man_control.roll * 1000,
					man_control.pitch * 1000,
					man_control.yaw * 1000,
					man_control.throttle * 1000,
					0);
}

void
l_vehicle_attitude_controls(struct listener *l)
{
	struct actuator_controls_s actuators;

	orb_copy(ORB_ID_VEHICLE_ATTITUDE_CONTROLS, mavlink_subs.actuators_sub, &actuators);

	if (gcs_link) {
		/* send, add spaces so that string buffer is at least 10 chars long */
		mavlink_msg_named_value_float_send(MAVLINK_COMM_0,
						   last_sensor_timestamp / 1000,
						   "ctrl0       ",
						   actuators.control[0]);
		mavlink_msg_named_value_float_send(MAVLINK_COMM_0,
						   last_sensor_timestamp / 1000,
						   "ctrl1       ",
						   actuators.control[1]);
		mavlink_msg_named_value_float_send(MAVLINK_COMM_0,
						   last_sensor_timestamp / 1000,
						   "ctrl2       ",
						   actuators.control[2]);
		mavlink_msg_named_value_float_send(MAVLINK_COMM_0,
						   last_sensor_timestamp / 1000,
						   "ctrl3       ",
						   actuators.control[3]);
	}
}

void
l_debug_key_value(struct listener *l)
{
	struct debug_key_value_s debug;

	orb_copy(ORB_ID(debug_key_value), mavlink_subs.debug_key_value, &debug);

	/* Enforce null termination */
	debug.key[sizeof(debug.key) - 1] = '\0';

	mavlink_msg_named_value_float_send(MAVLINK_COMM_0,
					   last_sensor_timestamp / 1000,
					   debug.key,
					   debug.value);
}

static void *
uorb_receive_thread(void *arg)
{
	/* Set thread name */
	prctl(PR_SET_NAME, "mavlink orb rcv", getpid());

	/*
	 * set up poll to block for new data,
	 * wait for a maximum of 1000 ms (1 second)
	 */
	const int timeout = 1000;

	/*
	 * Initialise listener array.
	 *
	 * Might want to invoke each listener once to set initial state.
	 */
	struct pollfd fds[n_listeners];
	for (unsigned i = 0; i < n_listeners; i++) {
		fds[i].fd = *listeners[i].subp;
		fds[i].events = POLLIN;

		/* Invoke callback to set initial state */
		//listeners[i].callback(&listener[i]);
	}

	while (!thread_should_exit) {

		int poll_ret = poll(fds, n_listeners, timeout);

		/* handle the poll result */
		if (poll_ret == 0) {
			mavlink_missionlib_send_gcs_string("[mavlink] No telemetry data for 1 s");
		} else if (poll_ret < 0) {
			mavlink_missionlib_send_gcs_string("[mavlink] ERROR reading uORB data");
		} else {

			for (unsigned i = 0; i < n_listeners; i++) {
				if (fds[i].revents & POLLIN)
					listeners[i].callback(&listeners[i]);
			}
		}
	}

	return NULL;
}

pthread_t
uorb_receive_start(void)
{
	/* --- SENSORS RAW VALUE --- */
	mavlink_subs.sensor_sub = orb_subscribe(ORB_ID(sensor_combined));
	/* rate limit set externally based on interface speed, set a basic default here */
	orb_set_interval(mavlink_subs.sensor_sub, 200);	/* 5Hz updates */

	/* --- ATTITUDE VALUE --- */
	mavlink_subs.att_sub = orb_subscribe(ORB_ID(vehicle_attitude));
	/* rate limit set externally based on interface speed, set a basic default here */
	orb_set_interval(mavlink_subs.att_sub, 200);	/* 5Hz updates */

	/* --- GPS VALUE --- */
	mavlink_subs.gps_sub = orb_subscribe(ORB_ID(vehicle_gps_position));
	orb_set_interval(mavlink_subs.gps_sub, 1000);	/* 1Hz updates */

	/* --- SYSTEM STATE --- */
	status_sub = orb_subscribe(ORB_ID(vehicle_status));
	orb_set_interval(status_sub, 300);		/* max 3.33 Hz updates */

	/* --- RC CHANNELS VALUE --- */
	rc_sub = orb_subscribe(ORB_ID(rc_channels));
	orb_set_interval(rc_sub, 100);			/* 10Hz updates */

	/* --- RC RAW VALUE --- */
	mavlink_subs.input_rc_sub = orb_subscribe(ORB_ID(input_rc));
	orb_set_interval(mavlink_subs.input_rc_sub, 100);

	/* --- GLOBAL POS VALUE --- */
	mavlink_subs.global_pos_sub = orb_subscribe(ORB_ID(vehicle_global_position));
	orb_set_interval(mavlink_subs.global_pos_sub, 1000);	/* 1Hz active updates */

	/* --- LOCAL POS VALUE --- */
	mavlink_subs.local_pos_sub = orb_subscribe(ORB_ID(vehicle_local_position));
	orb_set_interval(mavlink_subs.local_pos_sub, 1000);	/* 1Hz active updates */

	/* --- GLOBAL SETPOINT VALUE --- */
	mavlink_subs.spg_sub = orb_subscribe(ORB_ID(vehicle_global_position_setpoint));
	orb_set_interval(mavlink_subs.spg_sub, 2000);	/* 0.5 Hz updates */

	/* --- LOCAL SETPOINT VALUE --- */
	mavlink_subs.spl_sub = orb_subscribe(ORB_ID(vehicle_local_position_setpoint));
	orb_set_interval(mavlink_subs.spl_sub, 2000);	/* 0.5 Hz updates */

	/* --- ATTITUDE SETPOINT VALUE --- */
	mavlink_subs.spa_sub = orb_subscribe(ORB_ID(vehicle_attitude_setpoint));
	orb_set_interval(mavlink_subs.spa_sub, 2000);	/* 0.5 Hz updates */

	/* --- ACTUATOR OUTPUTS --- */
	mavlink_subs.act_0_sub = orb_subscribe(ORB_ID(actuator_outputs_0));
	mavlink_subs.act_1_sub = orb_subscribe(ORB_ID(actuator_outputs_1));
	mavlink_subs.act_2_sub = orb_subscribe(ORB_ID(actuator_outputs_2));
	mavlink_subs.act_3_sub = orb_subscribe(ORB_ID(actuator_outputs_3));
	/* rate limits set externally based on interface speed, set a basic default here */
	orb_set_interval(mavlink_subs.act_0_sub, 100);	/* 10Hz updates */
	orb_set_interval(mavlink_subs.act_1_sub, 100);	/* 10Hz updates */
	orb_set_interval(mavlink_subs.act_2_sub, 100);	/* 10Hz updates */
	orb_set_interval(mavlink_subs.act_3_sub, 100);	/* 10Hz updates */

	/* --- ACTUATOR ARMED VALUE --- */
	mavlink_subs.armed_sub = orb_subscribe(ORB_ID(actuator_armed));
	orb_set_interval(mavlink_subs.armed_sub, 100);	/* 10Hz updates */

	/* --- MAPPED MANUAL CONTROL INPUTS --- */
	mavlink_subs.man_control_sp_sub = orb_subscribe(ORB_ID(manual_control_setpoint));
	/* rate limits set externally based on interface speed, set a basic default here */
	orb_set_interval(mavlink_subs.man_control_sp_sub, 100);	/* 10Hz updates */

	/* --- ACTUATOR CONTROL VALUE --- */
	mavlink_subs.actuators_sub = orb_subscribe(ORB_ID_VEHICLE_ATTITUDE_CONTROLS);
	orb_set_interval(mavlink_subs.actuators_sub, 100);	/* 10Hz updates */

	/* --- DEBUG VALUE OUTPUT --- */
	mavlink_subs.debug_key_value = orb_subscribe(ORB_ID(debug_key_value));
	orb_set_interval(mavlink_subs.debug_key_value, 100);	/* 10Hz updates */

	/* start the listener loop */
	pthread_attr_t uorb_attr;
	pthread_attr_init(&uorb_attr);

	/* Set stack size, needs more than 8000 bytes */
	pthread_attr_setstacksize(&uorb_attr, 4096);

	pthread_t thread;
	pthread_create(&thread, &uorb_attr, uorb_receive_thread, NULL);
	return thread;
}<|MERGE_RESOLUTION|>--- conflicted
+++ resolved
@@ -441,35 +441,6 @@
 			uint8_t mavlink_mode = 0;
 			get_mavlink_mode_and_state(&mavlink_state, &mavlink_mode);
 
-<<<<<<< HEAD
-			float rudder, throttle;
-
-			// XXX very ugly, needs rework
-			if (isfinite(act_outputs.output[3])
-				&& act_outputs.output[3] > 800 && act_outputs.output[3] < 2200) {
-				/* throttle is fourth output */
-				rudder = (act_outputs.output[2] - 1500.0f) / 600.0f;
-				throttle = (((act_outputs.output[3] - 1500.0f) / 600.0f) + 1.0f) / 2.0f;
-			} else {
-				/* only three outputs, put throttle on position 4 / index 3 */
-				rudder = 0;
-				throttle = (((act_outputs.output[2] - 1500.0f) / 600.0f) + 1.0f) / 2.0f;
-			}
-
-			/* HIL message as per MAVLink spec */
-			mavlink_msg_hil_controls_send(chan,
-				hrt_absolute_time(),
-				(act_outputs.output[0] - 1500.0f) / 600.0f,
-				(act_outputs.output[1] - 1500.0f) / 600.0f,
-				rudder,
-				throttle,
-				(act_outputs.output[4] - 1500.0f) / 600.0f,
-				(act_outputs.output[5] - 1500.0f) / 600.0f,
-				(act_outputs.output[6] - 1500.0f) / 600.0f,
-				(act_outputs.output[7] - 1500.0f) / 600.0f,
-				mavlink_mode,
-				0);
-=======
 			/* HIL message as per MAVLink spec */
 
 			/* scale / assign outputs depending on system type */
@@ -543,7 +514,6 @@
 					mavlink_mode,
 					0);
 			}
->>>>>>> 7d8d7a76
 		}
 	}
 }
