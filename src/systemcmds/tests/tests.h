/****************************************************************************
 *
 *   Copyright (c) 2012, 2013 PX4 Development Team. All rights reserved.
 *
 * Redistribution and use in source and binary forms, with or without
 * modification, are permitted provided that the following conditions
 * are met:
 *
 * 1. Redistributions of source code must retain the above copyright
 *    notice, this list of conditions and the following disclaimer.
 * 2. Redistributions in binary form must reproduce the above copyright
 *    notice, this list of conditions and the following disclaimer in
 *    the documentation and/or other materials provided with the
 *    distribution.
 * 3. Neither the name PX4 nor the names of its contributors may be
 *    used to endorse or promote products derived from this software
 *    without specific prior written permission.
 *
 * THIS SOFTWARE IS PROVIDED BY THE COPYRIGHT HOLDERS AND CONTRIBUTORS
 * "AS IS" AND ANY EXPRESS OR IMPLIED WARRANTIES, INCLUDING, BUT NOT
 * LIMITED TO, THE IMPLIED WARRANTIES OF MERCHANTABILITY AND FITNESS
 * FOR A PARTICULAR PURPOSE ARE DISCLAIMED. IN NO EVENT SHALL THE
 * COPYRIGHT OWNER OR CONTRIBUTORS BE LIABLE FOR ANY DIRECT, INDIRECT,
 * INCIDENTAL, SPECIAL, EXEMPLARY, OR CONSEQUENTIAL DAMAGES (INCLUDING,
 * BUT NOT LIMITED TO, PROCUREMENT OF SUBSTITUTE GOODS OR SERVICES; LOSS
 * OF USE, DATA, OR PROFITS; OR BUSINESS INTERRUPTION) HOWEVER CAUSED
 * AND ON ANY THEORY OF LIABILITY, WHETHER IN CONTRACT, STRICT
 * LIABILITY, OR TORT (INCLUDING NEGLIGENCE OR OTHERWISE) ARISING IN
 * ANY WAY OUT OF THE USE OF THIS SOFTWARE, EVEN IF ADVISED OF THE
 * POSSIBILITY OF SUCH DAMAGE.
 *
 ****************************************************************************/

#ifndef __APPS_PX4_TESTS_H
#define __APPS_PX4_TESTS_H

/**
 * @file tests.h
 * Tests declaration file.
 *
 */

/****************************************************************************
 * Included Files
 ****************************************************************************/

#include <nuttx/config.h>

/****************************************************************************
 * Definitions
 ****************************************************************************/

/* Debug ********************************************************************/

#ifdef CONFIG_CPP_HAVE_VARARGS
#  ifdef CONFIG_DEBUG
#    define message(...) lowsyslog(__VA_ARGS__)
#    define msgflush()
#  else
#    define message(...) printf(__VA_ARGS__)
#    define msgflush() fflush(stdout)
#  endif
#else
#  ifdef CONFIG_DEBUG
#    define message lowsyslog
#    define msgflush()
#  else
#    define message printf
#    define msgflush() fflush(stdout)
#  endif
#endif

/****************************************************************************
 * Public Types
 ****************************************************************************/

/****************************************************************************
 * Public Variables
 ****************************************************************************/

/****************************************************************************
 * Public Function Prototypes
 ****************************************************************************/

__BEGIN_DECLS

extern int	test_sensors(int argc, char *argv[]);
extern int	test_gpio(int argc, char *argv[]);
extern int	test_hrt(int argc, char *argv[]);
extern int	test_tone(int argc, char *argv[]);
extern int	test_led(int argc, char *argv[]);
extern int	test_adc(int argc, char *argv[]);
extern int	test_int(int argc, char *argv[]);
extern int	test_float(int argc, char *argv[]);
extern int	test_ppm(int argc, char *argv[]);
extern int	test_servo(int argc, char *argv[]);
extern int	test_ppm_loopback(int argc, char *argv[]);
extern int	test_uart_loopback(int argc, char *argv[]);
extern int	test_uart_baudchange(int argc, char *argv[]);
extern int	test_cpuload(int argc, char *argv[]);
extern int	test_uart_send(int argc, char *argv[]);
extern int	test_sleep(int argc, char *argv[]);
extern int	test_time(int argc, char *argv[]);
extern int	test_uart_console(int argc, char *argv[]);
extern int	test_hott_telemetry(int argc, char *argv[]);
extern int	test_jig_voltages(int argc, char *argv[]);
extern int	test_param(int argc, char *argv[]);
extern int	test_bson(int argc, char *argv[]);
extern int	test_file(int argc, char *argv[]);
extern int	test_mixer(int argc, char *argv[]);
extern int	test_rc(int argc, char *argv[]);
extern int	test_conv(int argc, char *argv[]);
extern int	test_mount(int argc, char *argv[]);
<<<<<<< HEAD
extern int	test_mathlib(int argc, char *argv[]);
=======
extern int	test_mtd(int argc, char *argv[]);
>>>>>>> 73546b66

__END_DECLS

#endif /* __APPS_PX4_TESTS_H */<|MERGE_RESOLUTION|>--- conflicted
+++ resolved
@@ -111,11 +111,8 @@
 extern int	test_rc(int argc, char *argv[]);
 extern int	test_conv(int argc, char *argv[]);
 extern int	test_mount(int argc, char *argv[]);
-<<<<<<< HEAD
+extern int	test_mtd(int argc, char *argv[]);
 extern int	test_mathlib(int argc, char *argv[]);
-=======
-extern int	test_mtd(int argc, char *argv[]);
->>>>>>> 73546b66
 
 __END_DECLS
 
