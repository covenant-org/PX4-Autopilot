/****************************************************************************
 *
 *   Copyright (C) 2012 PX4 Development Team. All rights reserved.
 *   Author: @author Thomas Gubler <thomasgubler@student.ethz.ch>
 *           @author Julian Oes <joes@student.ethz.ch>
 *           @author Laurens Mackay <mackayl@student.ethz.ch>
 *           @author Tobias Naegeli <naegelit@student.ethz.ch>
 *           @author Martin Rutschmann <rutmarti@student.ethz.ch>
 *           @author Lorenz Meier <lm@inf.ethz.ch>
 *
 * Redistribution and use in source and binary forms, with or without
 * modification, are permitted provided that the following conditions
 * are met:
 *
 * 1. Redistributions of source code must retain the above copyright
 *    notice, this list of conditions and the following disclaimer.
 * 2. Redistributions in binary form must reproduce the above copyright
 *    notice, this list of conditions and the following disclaimer in
 *    the documentation and/or other materials provided with the
 *    distribution.
 * 3. Neither the name PX4 nor the names of its contributors may be
 *    used to endorse or promote products derived from this software
 *    without specific prior written permission.
 *
 * THIS SOFTWARE IS PROVIDED BY THE COPYRIGHT HOLDERS AND CONTRIBUTORS
 * "AS IS" AND ANY EXPRESS OR IMPLIED WARRANTIES, INCLUDING, BUT NOT
 * LIMITED TO, THE IMPLIED WARRANTIES OF MERCHANTABILITY AND FITNESS
 * FOR A PARTICULAR PURPOSE ARE DISCLAIMED. IN NO EVENT SHALL THE
 * COPYRIGHT OWNER OR CONTRIBUTORS BE LIABLE FOR ANY DIRECT, INDIRECT,
 * INCIDENTAL, SPECIAL, EXEMPLARY, OR CONSEQUENTIAL DAMAGES (INCLUDING,
 * BUT NOT LIMITED TO, PROCUREMENT OF SUBSTITUTE GOODS OR SERVICES; LOSS
 * OF USE, DATA, OR PROFITS; OR BUSINESS INTERRUPTION) HOWEVER CAUSED
 * AND ON ANY THEORY OF LIABILITY, WHETHER IN CONTRACT, STRICT
 * LIABILITY, OR TORT (INCLUDING NEGLIGENCE OR OTHERWISE) ARISING IN
 * ANY WAY OUT OF THE USE OF THIS SOFTWARE, EVEN IF ADVISED OF THE
 * POSSIBILITY OF SUCH DAMAGE.
 *
 ****************************************************************************/

/*
 * @file multirotor_attitude_control.h
 * Attitude control for multi rotors.
 */

#ifndef MULTIROTOR_RATE_CONTROL_H_
#define MULTIROTOR_RATE_CONTROL_H_

#include <uORB/uORB.h>
#include <uORB/topics/vehicle_attitude.h>
#include <uORB/topics/vehicle_rates_setpoint.h>
#include <uORB/topics/actuator_controls.h>
#include <uORB/topics/vehicle_control_debug.h>

void multirotor_control_rates(const struct vehicle_rates_setpoint_s *rate_sp,
<<<<<<< HEAD
			      const float rates[], const float rates_acc[], struct actuator_controls_s *actuators,
=======
			      const float rates[], struct actuator_controls_s *actuators,
>>>>>>> bf0de775
			      const orb_advert_t *control_debug_pub, struct vehicle_control_debug_s *control_debug);

#endif /* MULTIROTOR_RATE_CONTROL_H_ */<|MERGE_RESOLUTION|>--- conflicted
+++ resolved
@@ -52,11 +52,7 @@
 #include <uORB/topics/vehicle_control_debug.h>
 
 void multirotor_control_rates(const struct vehicle_rates_setpoint_s *rate_sp,
-<<<<<<< HEAD
-			      const float rates[], const float rates_acc[], struct actuator_controls_s *actuators,
-=======
 			      const float rates[], struct actuator_controls_s *actuators,
->>>>>>> bf0de775
 			      const orb_advert_t *control_debug_pub, struct vehicle_control_debug_s *control_debug);
 
 #endif /* MULTIROTOR_RATE_CONTROL_H_ */