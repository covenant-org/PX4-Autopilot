--- conflicted
+++ resolved
@@ -766,16 +766,14 @@
 		}
 	}
 
-<<<<<<< HEAD
-=======
-				return OK;
+	return OK;
 }
 
 int Simulator::publish_flow_topic(mavlink_hil_optical_flow_t* flow_mavlink)
 {
-  uint64_t timestamp = hrt_absolute_time();
-
-  /* gyro */
+	uint64_t timestamp = hrt_absolute_time();
+
+	/* flow */
 	{
 		struct optical_flow_s flow;
 		memset(&flow, 0, sizeof(flow));
@@ -803,6 +801,5 @@
 		}
 	}
 
->>>>>>> 526bb515
 	return OK;
 }